--- conflicted
+++ resolved
@@ -76,11 +76,7 @@
         -----> Launching... done
               http://arcane-lowlands-8408.herokuapp.com deployed to Heroku
 
-<<<<<<< HEAD
-1. Your plugin should be up and running! To verify that your plugin
-=======
 1. Your app should be up and running! To verify that your app
->>>>>>> 2526a759
    is receiving webhook data, you can tail your app's logs:
 
         $ heroku config:set LOG_LEVEL=trace
