--- conflicted
+++ resolved
@@ -23,13 +23,9 @@
   "author": "Brandon Keepers",
   "license": "ISC",
   "dependencies": {
-<<<<<<< HEAD
+    "@octokit/rest": "15.1.9",
     "@octokit/webhooks": "^3.0.0",
-    "bottleneck": "^1.16.0",
-=======
-    "@octokit/rest": "15.1.9",
     "bottleneck": "^2.0.0",
->>>>>>> 9cf57451
     "bunyan": "^1.8.12",
     "bunyan-format": "^0.2.1",
     "bunyan-sentry-stream": "^1.1.0",
@@ -37,12 +33,7 @@
     "commander": "^2.11.0",
     "dotenv": "~5.0.0",
     "express": "^4.16.2",
-<<<<<<< HEAD
-    "github": "^12.0.3",
-=======
     "express-async-errors": "2.1.1",
-    "github-webhook-handler": "^0.7.0",
->>>>>>> 9cf57451
     "hbs": "^4.0.1",
     "js-yaml": "^3.9.1",
     "jsonwebtoken": "^8.1.0",
