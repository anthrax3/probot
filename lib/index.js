const cacheManager = require('cache-manager')
const Webhooks = require('@octokit/webhooks')
const createApp = require('./github-app')
const createRobot = require('./robot')
const createServer = require('./server')
const createWebhookProxy = require('./webhook-proxy')
const resolve = require('./resolver')
const logger = require('./logger')
const logRequestErrors = require('./middleware/log-request-errors')

const cache = cacheManager.caching({
  store: 'memory',
  ttl: 60 * 60 // 1 hour
})

const defaultApps = [
  require('./plugins/sentry'),
  require('./plugins/stats'),
  require('./plugins/default')
]

module.exports = (options = {}) => {
<<<<<<< HEAD
  const webhook = new Webhooks({path: options.webhookPath || '/', secret: options.secret || 'development'})
=======
  options.webhookPath = options.webhookPath || '/'
  options.secret = options.secret || 'development'

  const webhook = createWebhook({path: options.webhookPath, secret: options.secret})
>>>>>>> 9cf57451
  const app = createApp({
    id: options.id,
    cert: options.cert
  })
  const server = createServer({webhook: webhook.middleware, logger})

  // Log all received webhooks
  webhook.on('*', event => {
    logger.info({event}, 'Webhook received')
    receive(event)
  })

  // Log all webhook errors
  webhook.on('error', logger.error.bind(logger))

  const robots = []

  function receive (event) {
    if (event.event) {
      console.log('DEPRECATED: robot.receive({event, payload}) is now robot.receive({name, payload})')
      event.name = event.event
    }

    return Promise.all(robots.map(robot => robot.receive(event)))
  }

  function load (plugin) {
    if (typeof plugin === 'string') {
      plugin = resolve(plugin)
    }

    const robot = createRobot({app, cache, logger, catchErrors: true})

    // Connect the router from the robot to the server
    server.use(robot.router)

    // Initialize the plugin
    plugin(robot)
    robots.push(robot)

    return robot
  }

  function setup (apps) {
    // Log all unhandled rejections
    process.on('unhandledRejection', logger.error.bind(logger))

    // Load the given apps along with the default apps
    apps.concat(defaultApps).forEach(app => load(app))

    // Register error handler as the last middleware
    server.use(logRequestErrors)
  }

  return {
    server,
    webhook,
    receive,
    logger,
    load,
    setup,

    start () {
      if (options.webhookProxy) {
        createWebhookProxy({
          url: options.webhookProxy,
          port: options.port,
          path: options.webhookPath,
          logger
        })
      }

      server.listen(options.port)
      logger.info('Listening on http://localhost:' + options.port)
    }
  }
}

module.exports.createRobot = createRobot<|MERGE_RESOLUTION|>--- conflicted
+++ resolved
@@ -20,14 +20,10 @@
 ]
 
 module.exports = (options = {}) => {
-<<<<<<< HEAD
-  const webhook = new Webhooks({path: options.webhookPath || '/', secret: options.secret || 'development'})
-=======
   options.webhookPath = options.webhookPath || '/'
   options.secret = options.secret || 'development'
+  const webhook = new Webhooks({path: options.webhookPath, secret: options.secret})
 
-  const webhook = createWebhook({path: options.webhookPath, secret: options.secret})
->>>>>>> 9cf57451
   const app = createApp({
     id: options.id,
     cert: options.cert
